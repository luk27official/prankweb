#!/usr/bin/env python3
#
# Run a sample task.
#
import os
import sys
import datetime
import enum
import json
import time

class Status(enum.Enum):
    """
    A class to represent a task status. 
    Notice that those values are written to the info.json file that is used by the frontend,
    so any changes here should be reflected in the frontend as well.
    """
    QUEUED = "queued"
    RUNNING = "running"
    FAILED = "failed"
    SUCCESSFUL = "successful"

def _load_json(path: str):
    """
    Method to load a json file from a given path.
    """
    with open(path, encoding="utf-8") as stream:
        return json.load(stream)

def _save_status_file(path: str, status: any, taskId: int):
    """
    Method to save the status file. It will update the lastChange field with the current time.
    """
    now = datetime.datetime.today()
    status["tasks"][taskId]["lastChange"] = now.strftime('%Y-%m-%dT%H:%M:%S')
    _save_json(path, status)

def _save_json(path: str, content: any):
    """
    Method to save a json file to a given path.
    """
    path_swp = path + ".swp"
    if(os.path.exists(path_swp)):
        time.sleep(1)
    with open(path_swp, "w", encoding="utf-8") as stream:
        json.dump(content, stream, ensure_ascii=True)
    os.replace(path_swp, path)

def get_prediction_path(docking_directory: str):
    """
    Method to get the path to the prediction file from the docking directory.
    """
    #currently assuming that the docking and predictions paths are different just by the name
    return os.path.join(str.replace(docking_directory, "docking", "predictions"), "public", "prediction.json")

def execute_directory_task(directory: str, taskId: int):
<<<<<<< HEAD
    """
    Method to execute a task for a given directory and a given taskId.
    """
    if not os.path.exists(directory) or not os.path.isdir(directory):
=======
    #print(os.listdir(os.path.join(directory, "..", "..", "..", "..")))

    final_file = os.path.join(directory, str(taskId), "public", "result.json")

    if not os.path.exists(directory) or not os.path.isdir(directory) or os.path.exists(final_file):
>>>>>>> 391dfbc6
        return
    
    #first update the status file
    status_file = os.path.join(directory, "info.json")
    status = _load_json(status_file)

    status["tasks"][taskId]["status"] = Status.RUNNING.value
    _save_status_file(status_file, status, taskId)

    #then load the prediction file
    prediction = _load_json(get_prediction_path(directory))

    #parse the prediction file and do some calculations - in this case just counting the number of residues per pocket
    result = []
    for pocket in prediction["pockets"]:
        result.append({
            "rank": pocket["rank"],
            "count": len(pocket["residues"])
        })
    
    result_json = json.dumps(result)

    #save the result file
    os.makedirs(os.path.join(directory, str(taskId), "public"), exist_ok=True)
    result_file = os.path.join(directory, str(taskId), "public", "result.json")

    with open(result_file, "w", encoding="utf-8") as stream:
        try:
            stream.write(result_json)
        finally:
            stream.flush()
    
    #update the status file, reload it first to make sure we don't overwrite any changes
    status = _load_json(status_file)
    
    status["tasks"][taskId]["status"] = Status.SUCCESSFUL.value
    _save_status_file(status_file, status, taskId)

def main(arguments):
    pass

if __name__ == "__main__":
    main(sys.argv[1:])<|MERGE_RESOLUTION|>--- conflicted
+++ resolved
@@ -54,18 +54,15 @@
     return os.path.join(str.replace(docking_directory, "docking", "predictions"), "public", "prediction.json")
 
 def execute_directory_task(directory: str, taskId: int):
-<<<<<<< HEAD
     """
     Method to execute a task for a given directory and a given taskId.
     """
-    if not os.path.exists(directory) or not os.path.isdir(directory):
-=======
-    #print(os.listdir(os.path.join(directory, "..", "..", "..", "..")))
+   
+    result_file = os.path.join(directory, str(taskId), "public", "result.json")
 
-    final_file = os.path.join(directory, str(taskId), "public", "result.json")
-
-    if not os.path.exists(directory) or not os.path.isdir(directory) or os.path.exists(final_file):
->>>>>>> 391dfbc6
+    #check if the directory exists - if not, we did not ask for this task
+    #check if the result file exists - if it does, we already calculated it
+    if not os.path.exists(directory) or not os.path.isdir(directory) or os.path.exists(result_file):
         return
     
     #first update the status file
@@ -90,7 +87,6 @@
 
     #save the result file
     os.makedirs(os.path.join(directory, str(taskId), "public"), exist_ok=True)
-    result_file = os.path.join(directory, str(taskId), "public", "result.json")
 
     with open(result_file, "w", encoding="utf-8") as stream:
         try:
