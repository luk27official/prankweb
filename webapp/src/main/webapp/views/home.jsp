--- conflicted
+++ resolved
@@ -62,14 +62,8 @@
                                         <input type="text" id="pdbId" placeholder="2SRC"
                                                class="form-control" oninput="doConservationClicked()" onkeyup="updateChainSelector()"/>
                                     </div>
-<<<<<<< HEAD
-                                    <div id="chain-selector" class="col-sm-10 col-sm-offset-2">
-                    </div>
-                    <div style="text-align:center;">OR</div>
-=======
+                                    <div id="chain-selector" class="col-sm-10 col-sm-offset-2"></div>
                                     <div style="text-align:center;">OR</div>
-                                </div>
->>>>>>> b49afee4
                                 <div class="form-group">
                                     <label for="upload-pdb" class="col-sm-2 control-label">PDB file
                                 <a class='tooltip-hint' data-toggle="tooltip" data-placement="top"
@@ -82,20 +76,6 @@
                                         <input id="upload-pdb" name="pdbFile" accept=".pdb"
                                                type="file" oninput="doConservationClicked()"/>
                                     </div>
-<<<<<<< HEAD
-                            <div class="col-sm-10 col-sm-offset-2">
-                                <div>
-                                    <b>Restrict to chains</b>
-                                    <a class="tooltip-hint" data-toggle="tooltip" data-placement="top"
-                                        title="Optional. Comma separated list of chains to analyze.">
-                                        <i class="glyphicon glyphicon-question-sign" style="color:black;"></i>
-                                    </a>
-                                </div>
-                                <div>
-                                    <input type="text" id="fileChains" placeholder="A,B" class="form-control">
-                                </div>
-                            </div>
-=======
                                 </div>
                             </div>
             </div>
@@ -116,7 +96,6 @@
                         <div class="col-sm-10">
                             <input type="text" id="chainIds" class="form-control"/>
                         </div>
->>>>>>> b49afee4
                     </div>
                 </div>
             </div>
